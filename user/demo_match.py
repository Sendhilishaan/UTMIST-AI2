import os
import sys
sys.path.append(os.path.dirname(os.path.dirname(os.path.abspath(__file__))))

from environment.environment import RenderMode, CameraResolution
from environment.agent import run_real_time_match
from user.train_agent import UserInputAgent, BasedAgent, ConstantAgent, ClockworkAgent, SB3Agent, RecurrentPPOAgent #add anymore custom Agents (from train_agent.py) here as needed
from user.my_agent import SubmittedAgent
import pygame
pygame.init()

my_agent = UserInputAgent()
my_agent2 = UserInputAgent()

#NOTE: Input your file path here in SubmittedAgent if you are loading a model:
opponent = SubmittedAgent()

match_time = 99999

# Run a single real-time match
run_real_time_match(
    agent_1=my_agent,
    agent_2=my_agent2,
    max_timesteps=30 * match_time,  # Match time in frames (adjust as needed)
    resolution=CameraResolution.LOW,
<<<<<<< HEAD
=======
    video_path='tt_agent.mp4' #NOTE: you can change the save path of the video here
>>>>>>> c06441ab
)<|MERGE_RESOLUTION|>--- conflicted
+++ resolved
@@ -23,8 +23,5 @@
     agent_2=my_agent2,
     max_timesteps=30 * match_time,  # Match time in frames (adjust as needed)
     resolution=CameraResolution.LOW,
-<<<<<<< HEAD
-=======
     video_path='tt_agent.mp4' #NOTE: you can change the save path of the video here
->>>>>>> c06441ab
 )